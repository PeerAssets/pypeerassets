--- conflicted
+++ resolved
@@ -41,13 +41,9 @@
     assert isinstance(next(cards)[0], pa.CardTransfer)
 
 
-<<<<<<< HEAD
+@pytest.mark.xfail
 @pytest.mark.parametrize("prov", [pa.Explorer, pa.Cryptoid])
 def test_find_all_valid_cards(prov):
-=======
-@pytest.mark.xfail
-def test_find_all_valid_cards():
->>>>>>> 926175fb
 
     provider = prov(network="tppc")
 
