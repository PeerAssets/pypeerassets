"""all things PeerAssets protocol."""

from enum import Enum
from operator import itemgetter
from typing import List, Optional, Generator, cast, Callable

from pypeerassets.kutil import Kutil
from pypeerassets.paproto_pb2 import DeckSpawn as deckspawnproto
from pypeerassets.paproto_pb2 import CardTransfer as cardtransferproto
<<<<<<< HEAD
from pypeerassets.exceptions import (RecieverAmountMismatch,
                                     OverSizeOPReturn)
=======
from pypeerassets.exceptions import (
    InvalidCardIssue,
    OverSizeOPReturn,
    RecieverAmountMismatch,
)
>>>>>>> 8be9a0aa
from pypeerassets.card_parsers import parsers
from pypeerassets.networks import net_query


class IssueMode(Enum):

    NONE = 0x00
    # https://github.com/PeerAssets/rfcs/blob/master/0001-peerassets-transaction-specification.proto#L19
    # No issuance allowed.

    CUSTOM = 0x01
    # https://github.com/PeerAssets/rfcs/blob/master/0001-peerassets-transaction-specification.proto#L20
    # Custom issue mode, verified by client aware of this.

    ONCE = 0x02
    # https://github.com/PeerAssets/rfcs/blob/master/0001-peerassets-transaction-specification.proto#L21
    # A single card_issue transaction allowed.

    MULTI = 0x04
    # https://github.com/PeerAssets/rfcs/blob/master/0001-peerassets-transaction-specification.proto#L22
    # Multiple card_issue transactions allowed.

    MONO = 0x08
    # https://github.com/PeerAssets/rfcs/blob/master/0001-peerassets-transaction-specification.proto#L23
    # All card transaction amounts are equal to 1.

    UNFLUSHABLE = 0x10
    # https://github.com/PeerAssets/rfcs/blob/master/0001-peerassets-transaction-specification.proto#L24
    # The UNFLUSHABLE issue mode invalidates any card transfer transaction except for the card issue transaction.
    # Meaning that only the issuing entity is able to change the balance of a specific address.
    # To correctly calculate the balance of a PeerAssets addres a client should only consider the card transfer
    # transactions originating from the deck owner.

    SUBSCRIPTION = 0x34  # SUBSCRIPTION (34 = 20 | 4 | 10)
    # https://github.com/PeerAssets/rfcs/blob/master/0001-peerassets-transaction-specification.proto#L26
    # The SUBSCRIPTION issue mode marks an address holding tokens as subscribed for a limited timeframe. This timeframe is
    # defined by the balance of the account and the time at which the first cards of this token are received.
    # To check validity of a subscription one should take the timestamp of the first received cards and add the address' balance to it in hours.

    SINGLET = 0x0a  # SINGLET is a combination of ONCE and MONO (2 | 8)
    #  Singlet deck, one MONO card issunce allowed


class Deck:

    def __init__(self, name: str,
                 number_of_decimals: int,
                 issue_mode: int,
                 network: str,
                 production: bool,
                 version: int,
                 asset_specific_data: bytes=None,
                 issuer: str="",
                 issue_time: int=None,
                 id: str=None,
                 tx_confirmations: int=None) -> None:
        '''
        Initialize deck object, load from dictionary Deck(**dict) or initilize
        with kwargs Deck("deck", 3, "ONCE")
        '''

        self.version = version  # protocol version
        self.name = name  # deck name
        self.issue_mode = issue_mode  # deck issue mode
        self.number_of_decimals = number_of_decimals
        self.asset_specific_data = asset_specific_data  # optional metadata for the deck
        self.id = id
        self.issuer = issuer
        self.issue_time = issue_time
        self.tx_confirmations = tx_confirmations
        self.network = network
        self.production = production

    @property
    def p2th_address(self) -> Optional[str]:
        '''P2TH address of this deck'''

        if self.id:
            return Kutil(network=self.network,
                         privkey=bytearray.fromhex(self.id)).address
        else:
            return None

    @property
    def p2th_wif(self) -> Optional[str]:
        '''P2TH privkey in WIF format'''

        if self.id:
            return Kutil(network=self.network,
                         privkey=bytearray.fromhex(self.id)).wif
        else:
            return None

    @property
    def metainfo_to_protobuf(self) -> bytes:
        '''encode deck into protobuf'''

        deck = deckspawnproto()
        deck.version = self.version
        deck.name = self.name
        deck.number_of_decimals = self.number_of_decimals
        deck.issue_mode = self.issue_mode
        if self.asset_specific_data:
            if not isinstance(self.asset_specific_data, bytes):
                deck.asset_specific_data = self.asset_specific_data.encode()
            else:
                deck.asset_specific_data = self.asset_specific_data

        if deck.ByteSize() > net_query(self.network).op_return_max_bytes:
            raise OverSizeOPReturn('''
                        Metainfo size exceeds maximum of {max} bytes supported by this network.'''
                                   .format(max=net_query(self.network)
                                           .op_return_max_bytes))

        return deck.SerializeToString()

    @property
    def metainfo_to_dict(self) -> dict:
        '''encode deck into dictionary'''

        r = {
            "version": self.version,
            "name": self.name,
            "number_of_decimals": self.number_of_decimals,
            "issue_mode": self.issue_mode
        }

        if self.asset_specific_data:
            r.update({'asset_specific_data': self.asset_specific_data})

        return r

    def to_json(self) -> dict:
        '''export the Deck object to json-ready format'''

        d = self.__dict__
        d['p2th_wif'] = self.p2th_wif
        return d

    @classmethod
    def from_json(cls, json: dict):
        '''load the Deck object from json'''

        return cls(**json)

    def __str__(self) -> str:

        r = []
        for key in self.__dict__:
            r.append("{key}='{value}'".format(key=key, value=self.__dict__[key]))

        return ', '.join(r)


class CardBundle:

    '''On the low level, cards come in bundles.
    A single transaction can contain dozens of cards.
    CardBundle is a object which is pre-coursor to CardTransfer'''

    def __init__(self,
                 deck: Deck,
                 sender: str,
                 txid: str,
                 blockhash: str,
                 blocknum: int,
                 blockseq: int,
                 timestamp: int,
                 tx_confirmations: int,
                 vouts: list=[],
                 ) -> None:

        self.deck = deck
        self.txid = txid
        self.sender = sender
        self.vouts = vouts

        if blockhash:
            self.blockhash = blockhash
            self.blockseq = blockseq
            self.timestamp = timestamp
            self.blocknum = blocknum
            self.tx_confirmations = tx_confirmations
        else:
            self.blockhash = ""
            self.blockseq = 0
            self.blocknum = 0
            self.timestamp = 0
            self.tx_confirmations = 0

    def to_json(self) -> dict:
        '''export the CardBundle object to json-ready format'''

        return self.__dict__


class CardTransfer:

    def __init__(self, deck: Deck, 
                 receiver: list=[],
                 amount: List[int]=[],
                 version: int=1,
                 blockhash: str=None,
                 txid: str=None,
                 sender: str=None,
                 asset_specific_data: bytes=None,
                 number_of_decimals: int=None,
                 blockseq: int=None,
                 cardseq: int=None,
                 blocknum: int=None,
                 timestamp: int=None,
                 tx_confirmations: int=None,
                 type: str=None) -> None:

        '''CardTransfer object, used when parsing card_transfers from the blockchain
        or when sending out new card_transfer.
        It can be initialized by passing the **kwargs and it will do the parsing,
        or it can be initialized with passed arguments.
        * deck - instance of Deck object
        * receiver - list of receivers
        * amount - list of amounts to be sent, must be integer
        * version - protocol version, default 1
        * txid - transaction ID of CardTransfer
        * sender - transaction sender
        * blockhash - block ID where the tx was first included
        * blockseq - order in which tx was serialized into block
        * timestamp - unix timestamp of the block where it was first included
        * tx_confirmations - number of confirmations of the transaction
        * asset_specific_data - extra metadata
        * number_of_decimals - number of decimals for amount, inherited from Deck object
        : type: card type [CardIssue, CardTransfer, CardBurn]'''

        if not len(receiver) == len(amount):
            raise RecieverAmountMismatch

        self.version = version
        self.network = deck.network
        self.deck_id = deck.id
        self.deck_p2th = deck.p2th_address
        self.txid = txid
        self.sender = sender
        self.asset_specific_data = asset_specific_data
        if not number_of_decimals:
            self.number_of_decimals = deck.number_of_decimals
        else:
            self.number_of_decimals = number_of_decimals

        self.receiver = receiver
        self.amount = amount

        if blockhash:
            self.blockhash = blockhash
            self.blockseq = blockseq
            self.timestamp = timestamp
            self.blocknum = blocknum
            self.cardseq = cardseq
            self.tx_confirmations = tx_confirmations
        else:
            self.blockhash = ""
            self.blockseq = 0
            self.blocknum = 0
            self.timestamp = 0
            self.cardseq = 0
            self.tx_confirmations = 0

        if self.sender == deck.issuer:
            # if deck issuer is issuing cards to the deck issuing address,
            # card is burn and issue at the same time - which is invalid!
            if deck.issuer in self.receiver:
                raise InvalidCardIssue
            else:
                # card was sent from deck issuer to any random address,
                # card type is CardIssue
                self.type = "CardIssue"

        # card was sent back to issuing address
        # card type is CardBurn
        elif self.receiver[0] == deck.issuer and not self.sender == deck.issuer:
            self.type = "CardBurn"

        # issuer is anyone else,
        # card type is CardTransfer
        else:
            self.type = "CardTransfer"

        if type:
            self.type = type

    @property
    def metainfo_to_protobuf(self) -> bytes:
        '''encode card_transfer info to protobuf'''

        card = cardtransferproto()
        card.version = self.version
        card.amount.extend(self.amount)
        card.number_of_decimals = self.number_of_decimals
        if self.asset_specific_data:
            if not isinstance(self.asset_specific_data, bytes):
                card.asset_specific_data = self.asset_specific_data.encode()
            else:
                card.asset_specific_data = self.asset_specific_data

        if card.ByteSize() > net_query(self.network).op_return_max_bytes:
            raise OverSizeOPReturn('''
                        Metainfo size exceeds maximum of {max} bytes supported by this network.'''
                                   .format(max=net_query(self.network)
                                           .op_return_max_bytes))

        return card.SerializeToString()

    @property
    def metainfo_to_dict(self) -> dict:
        '''encode card into dictionary'''

        r = {
            "version": self.version,
            "amount": self.amount,
            "number_of_decimals": self.number_of_decimals
        }

        if self.asset_specific_data:
            r.update({'asset_specific_data': self.asset_specific_data})

        return r

    def to_json(self) -> dict:
        '''export the CardTransfer object to json-ready format'''

        return self.__dict__

    @classmethod
    def from_json(cls, json: dict):
        '''load the Deck object from json'''

        return cls(**json)

    def __str__(self) -> str:

        r = []
        for key in self.__dict__:
            r.append("{key}='{value}'".format(key=key, value=self.to_json()[key]))

        return ', '.join(r)


def validate_card_issue_modes(issue_mode: int, cards: list) -> list:
    """validate cards against deck_issue modes"""

    supported_mask = 63  # sum of all issue_mode values

    if not bool(issue_mode & supported_mask):
        return []  # return empty list

    for i in [1 << x for x in range(len(IssueMode))]:
        if bool(i & issue_mode):

            try:
                parser_fn = cast(
                    Callable[[list], Optional[list]],
                    parsers[IssueMode(i).name]
                )
            except ValueError:
                continue

            parsed_cards = parser_fn(cards)
            if not parsed_cards:
                return []
            cards = parsed_cards

    return cards


class DeckState:

    def __init__(self, cards: Generator) -> None:

        self.cards = cards
        self.total = 0
        self.burned = 0
        self.balances = cast(dict, {})
        self.processed_issues = set()
        self.processed_transfers = set()
        self.processed_burns = set()

        self.calc_state()
        self.checksum = not bool(self.total - sum(self.balances.values()))

    def _process(self, card: dict, ctype: str) -> bool:

        sender = card["sender"]
        receiver = card["receiver"][0]
        amount = card["amount"][0]

        if ctype != 'CardIssue':
            balance_check = sender in self.balances and self.balances[sender] >= amount

            if balance_check:
                self.balances[sender] -= amount

                if 'CardBurn' not in ctype:
                    self._append_balance(amount, receiver)

                return True

            return False

        if 'CardIssue' in ctype:
            self._append_balance(amount, receiver)
            return True

        return False

    def _append_balance(self, amount: int, receiver: str) -> None:

            try:
                self.balances[receiver] += amount
            except KeyError:
                self.balances[receiver] = amount

    def _sort_cards(self, cards: Generator) -> list:
        '''sort cards by blocknum and blockseq'''

        return sorted([card.__dict__ for card in cards],
                            key=itemgetter('blocknum', 'blockseq', 'cardseq'))

    def calc_state(self) -> None:

        for card in self._sort_cards(self.cards):

            # txid + blockseq + cardseq, as unique ID
            cid = str(card["txid"] + str(card["blockseq"]) + str(card["cardseq"]))
            ctype = card["type"]
            amount = card["amount"][0]

            if ctype == 'CardIssue' and cid not in self.processed_issues:
                validate = self._process(card, ctype)
                self.total += amount * validate  # This will set amount to 0 if validate is False
                self.processed_issues |= {cid}

            if ctype == 'CardTransfer' and cid not in self.processed_transfers:
                self._process(card, ctype)
                self.processed_transfers |= {cid}

            if ctype == 'CardBurn' and cid not in self.processed_burns:
                validate = self._process(card, ctype)

                self.total -= amount * validate
                self.burned += amount * validate
                self.processed_burns |= {cid}<|MERGE_RESOLUTION|>--- conflicted
+++ resolved
@@ -7,16 +7,11 @@
 from pypeerassets.kutil import Kutil
 from pypeerassets.paproto_pb2 import DeckSpawn as deckspawnproto
 from pypeerassets.paproto_pb2 import CardTransfer as cardtransferproto
-<<<<<<< HEAD
-from pypeerassets.exceptions import (RecieverAmountMismatch,
-                                     OverSizeOPReturn)
-=======
 from pypeerassets.exceptions import (
     InvalidCardIssue,
     OverSizeOPReturn,
     RecieverAmountMismatch,
 )
->>>>>>> 8be9a0aa
 from pypeerassets.card_parsers import parsers
 from pypeerassets.networks import net_query
 
