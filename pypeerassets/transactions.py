
'''transaction assembly/dissasembly'''

from pypeerassets.base58 import b58decode
from binascii import hexlify, unhexlify
from .networks import query
from time import time
import struct

OP = {
"RETURN" : b'\x6a',
"PUSHDATA1" : b'\x4c',
"DUP" : b'\x76',
"HASH160" : b'\xa9',
"EQUALVERIFY" : b'\x88',
"CHECKSIG" : b'\xac',
"1" : b'\x51',
"2" : b'\x52',
"3" : b'\x53',
"CHECKMULTISIG" : b'\xae',
"EQUAL" : b'\x87'
}


class Tx_buffer:
    '''helper class for unpacking binary data'''

    def __init__(self, data: bytes, ptr=0):
        self.data = data
        self.len = len(data)
        self.ptr = ptr

    def shift(self, chars):
        prefix = self.data[self.ptr:self.ptr+chars]
        self.ptr += chars

        return prefix

    def shift_unpack(self, chars, format):
        unpack = struct.unpack(format, self.shift(chars))

        return unpack[0]

    def shift_varint(self):
        value = self.shift_unpack(1, 'B')

        if value == 0xFF:
            value = self.shift_uint64()
        elif value == 0xFE:
            value = self.shift_unpack(4, '<L')
        elif value == 0xFD:
            value = self.shift_unpack(2, '<H')

        return value

    def shift_uint64(self):
        return self.shift_unpack(4, '<L') + 4294967296 * self.shift_unpack(4, '<L')

    def used(self):
        return min(self.ptr, self.len)

    def remaining(self):
        return max(self.len - self.ptr, 0)


def get_hash160(address: str) -> bytes:
    '''return ripemd160 hash of the pubkey form the address'''

    return b58decode(address)[1:-4]


def op_push(n: int) -> bytes:

    if n < 0x4c:
        return (n).to_bytes(1, byteorder='little')              # Push n bytes.
    elif n <= 0xff:
        return b'\x4c' + (n).to_bytes(1, byteorder='little')    # OP_PUSHDATA1
    elif n <= 0xffff:
        return b'\x4d' + (n).to_bytes(2, byteorder='little')    # OP_PUSHDATA2
    else:
        return b'\x4e' + (n).to_bytes(4, byteorder='little')    # OP_PUSHDATA4


def var_int(i: int) -> bytes:

    if i < 0xfd:
        return (i).to_bytes(1, byteorder='little')
    elif i <= 0xffff:
        return b'\xfd' + (i).to_bytes(2, byteorder='little')
    elif i <= 0xffffffff:
        return b'\xfe' + (i).to_bytes(4, byteorder='little')
    else:
        return b'\xff' + (i).to_bytes(8, byteorder='little')


def pack_uint64(i: int) -> bytes:
    upper = int(i / 4294967296)
    lower = i - upper * 4294967296

    return struct.pack('<L', lower) + struct.pack('<L', upper)


def monosig_script(address: str) -> bytes:
    '''returns a mono-signature output script'''

    hash160 = get_hash160(address)
    n = len(hash160)
    script = OP['DUP'] + OP['HASH160'] + op_push(n) + hash160 + OP['EQUALVERIFY'] + OP['CHECKSIG']
    return script


def op_return_script(data: bytes) -> bytes:
    '''returns a single OP_RETURN output script'''

    data = hexlify(data)
<<<<<<< HEAD
    script = hexlify(OP['RETURN'] + op_push(len(data)//2)) + data
=======
    script = hexlify(OP_RETURN + op_push(len(data) // 2)) + data
>>>>>>> d40a4d55
    return unhexlify(script)


def make_raw_transaction(network: str, inputs: list, outputs: list,
                         sequence_number=b'\xff\xff\xff\xff', lock_time=b'\x00\x00\x00\x00') -> bytes:
    ''' inputs expected as [{'txid':txhash,'vout':index,'scriptSig':txinScript},..]
        ouputs expected as [{'redeem':peertoshis,'outputScript': outputScript},...]
    '''

    raw_tx = b'\x01\x00\x00\x00' # 4 byte version number
    network_vars = query(network)

    if network_vars.tx_timestamp:
        raw_tx += struct.pack('<L', int(time())) # 4 byte timestamp (Peercoin specific)

    raw_tx += var_int(len(inputs)) # varint for number of inputs

    for utxo in inputs:
        raw_tx += utxo['txid'][::-1] # previous transaction hash (reversed)
        raw_tx += struct.pack('<L', utxo['vout']) # previous txout index
        raw_tx += var_int(len(utxo['scriptSig'])) # scriptSig length
        raw_tx += utxo['scriptSig'] # scriptSig
        raw_tx += sequence_number # sequence number (irrelevant unless nLockTime > 0)

    raw_tx += var_int(len(outputs)) # varint for number of outputs

    for output in outputs:
        raw_tx += pack_uint64(int(round(output['redeem'] * network_vars.denomination ))) # value in peertoshi's or satoshi's
        raw_tx += var_int(len(output['outputScript']))
        raw_tx += output['outputScript']

    raw_tx += lock_time # nLockTime

    return raw_tx

<<<<<<< HEAD
def script_asm( script: bytes ) -> dict:
    ''' Converts hex to assembly in Bitcoin's Script Language '''
    
    # Script types and the OP_CODES they use
    P2PK = ['CHECKSIG']
    P2PKH = ['DUP','HASH160','CHECKSIG']
    P2SH = ['HASH160','EQUAL']
    
    # List of Values and Keys from supported OP_CODES
    vals = list(OP.values())
    keys = list(OP.keys())

    # Setup empty list to append identified OP_CODES
    op_codes = []
    _script = hexlify(script).decode()
    n = len(_script)
    stype = ""
    asm = ""
    reqSigs = 1

    for i,v in enumerate( script ):
        # Evaluate each byte of the script
        byte = (v).to_bytes(1,'big')
        if byte in vals:
            # Check for match in supported OP_CODE values
            op_codes.append( keys[ vals.index( byte ) ] )
            
    if all( i in op_codes for i in P2PK):
        # Pay-to-PubKey
        stype = "pubkey"
        asm = _script[2:n-2] + " OP_CHECKSIG"
        return {"hex": _script, "asm": asm , "type": stype, "reqSigs": reqSigs}

    if all( i in op_codes for i in P2PKH):
        # Pay-to-PubKeyHash
        stype = "pubkeyhash"
        asm = "OP_DUP OP_HASH160 " + _script[6:n-4] + " OP_EQUALVERIFY" + " OP_CHECKSIG"
        return {"hex": _script, "asm": asm , "type": stype, "reqSigs": reqSigs}
    
    if all( i in op_codes for i in P2SH):
        # Pay-to-ScriptHash
        stype = "scripthash"
        asm = "OP_HASH160 " + _script[2:n-2] + " OP_EQUAL"
        return {"hex": _script, "asm": asm , "type": stype, "reqSigs": reqSigs}

    if _script[:2] == '6a':
        # Nulldata / OP_RETURN Script
        stype = "nulldata"
        n = 4
        if _script[2:4] == '4c':
            n += 2
        if _script[2:4] == '4d':
            n += 4
        if _script[2:4] == '4e':
            n += 6
        asm = "OP_RETURN " + _script[n:]
        return {"hex": _script, "asm": asm , "type": stype}
    
=======

>>>>>>> d40a4d55
def unpack_txn_buffer(buffer: Tx_buffer, network: str) -> dict:

    txn = {
        'vin': [],
        'vout': [],
        }

    txn['version'] = buffer.shift_unpack(4, '<L') # small-endian 32-bits
    if query(network).tx_timestamp: # peercoin: add 4 byte timestamp
        txn['timestamp'] = buffer.shift_unpack(4, '<L') # small-endian 32-bits

    inputs = buffer.shift_varint()
    if inputs > 100000: # sanity check
        return None

    for _ in range(inputs):
        _input = {}

        _input['txid'] = hexlify(buffer.shift(32)[::-1]).decode()
        _input['vout'] = buffer.shift_unpack(4, '<L')
        length = buffer.shift_varint()
        script = buffer.shift(length)
        _input['scriptSig'] = script_asm( script )
        _input['sequence'] = buffer.shift_unpack(4, '<L')

        txn['vin'].append(_input)

    outputs = buffer.shift_varint()
    if outputs > 100000: # sanity check
        return None

    for _ in range(outputs):
        output = {}

        output['value'] = float(buffer.shift_uint64()) / query(network).denomination
        length = buffer.shift_varint()
        output['scriptPubKey'] = hexlify(buffer.shift(length)).decode()

        txn['vout'].append(output)

    txn['locktime'] = buffer.shift_unpack(4, '<L')

    return txn


def unpack_raw_transaction(rawtx: bytes, network: str) -> dict:
    '''unpacks raw transactions, returns dictionary'''

    return unpack_txn_buffer(Tx_buffer(unhexlify(rawtx)), network)<|MERGE_RESOLUTION|>--- conflicted
+++ resolved
@@ -113,11 +113,7 @@
     '''returns a single OP_RETURN output script'''
 
     data = hexlify(data)
-<<<<<<< HEAD
-    script = hexlify(OP['RETURN'] + op_push(len(data)//2)) + data
-=======
     script = hexlify(OP_RETURN + op_push(len(data) // 2)) + data
->>>>>>> d40a4d55
     return unhexlify(script)
 
 
@@ -153,7 +149,7 @@
 
     return raw_tx
 
-<<<<<<< HEAD
+
 def script_asm( script: bytes ) -> dict:
     ''' Converts hex to assembly in Bitcoin's Script Language '''
     
@@ -212,9 +208,7 @@
         asm = "OP_RETURN " + _script[n:]
         return {"hex": _script, "asm": asm , "type": stype}
     
-=======
-
->>>>>>> d40a4d55
+
 def unpack_txn_buffer(buffer: Tx_buffer, network: str) -> dict:
 
     txn = {
