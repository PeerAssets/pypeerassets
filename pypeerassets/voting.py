import warnings
from pypeerassets.kutil import Kutil
from pypeerassets.protocol import Deck
from pypeerassets import pavoteproto
from hashlib import sha256
from binascii import unhexlify
from pypeerassets import transactions
from pypeerassets.pautils import read_tx_opreturn, find_tx_sender, get_block_info
from .networks import query, networks


def deck_vote_tag(deck):
    '''deck vote tag address'''

    deck_vote_tag_privkey = sha256(unhexlify(deck.asset_id) + b"vote_init").hexdigest()
    deck_vote_tag_address = Kutil(network=deck.network, privkey=deck_vote_tag_privkey)
    return deck_vote_tag_address.address


class Vote:

    def __init__(self, version: int, description: str, count_mode: str,
<<<<<<< HEAD
                 start_block: int, end_block: int, sender: str,
                 choices=[], vote_metainfo="", vote_id=None):
=======
                 start_block: int, end_block: int, deck: Deck,
                 choices=[], vote_metainfo="", vote_id=None, sender=None):
>>>>>>> 9cea911a
        '''initialize vote object'''

        self.version = version
        self.description = description
        self.choices = choices
        self.count_mode = count_mode
        self.start_block = start_block  # at which block does vote start
        self.end_block = end_block  # at which block does vote end
        self.vote_id = vote_id  # vote_init txid
        self.vote_metainfo = vote_metainfo  # any extra info describing the vote
        self.sender = sender
        self.deck = deck

    @property
    def to_protobuf(self):
        '''encode vote into protobuf'''

        vote = pavoteproto.Vote()
        vote.version = self.version
        vote.description = self.description
        vote.count_mode = vote.MODE.Value(self.count_mode)
        vote.start_block = self.start_block
        vote.end_block = self.end_block
        vote.choices.extend(self.choices)

        if not isinstance(self.vote_metainfo, bytes):
            vote.vote_metainfo = self.vote_metainfo.encode()
        else:
            vote.vote_metainfo = self.vote_metainfo

        proto = vote.SerializeToString()

        if len(proto) > 80:
            warnings.warn('\nMetainfo size exceeds maximum of 80 bytes allowed by OP_RETURN.')

        return proto

    @property
    def to_dict(self):
        '''vote info as dict'''

        return {
            "version": self.version,
            "description": self.description,
            "count_mode": self.count_mode,
            "start_block": self.start_block,
            "end_block": self.end_block,
            "choices": self.choices,
            "vote_metainfo": self.vote_metainfo
        }

    @property
    def vote_choice_address(self):
        '''calculate the addresses on which the vote is casted.'''

        addresses = []
        vote_init_txid = unhexlify(self.vote_id)

        for choice in self.choices:
            vote_cast_privkey = sha256(vote_init_txid + bytes(
                                    list(self.choices).index(choice))
                                    ).hexdigest()
            addresses.append(Kutil(network=self.deck.network,
                                   privkey=vote_cast_privkey).address)

        return addresses


def parse_vote_info(protobuf: bytes) -> dict:
    '''decode vote init tx op_return protobuf message and validate it.'''

    vote = pavoteproto.Vote()
    vote.ParseFromString(protobuf)

    assert vote.version > 0, {"error": "Vote info incomplete, version can't be 0."}
    assert vote.start_block < vote.end_block, {"error": "vote can't end in the past."}

    return {
        "version": vote.version,
        "description": vote.description,
        "count_mode": vote.MODE.Name(vote.count_mode),
        "choices": vote.choices,
        "start_block": vote.start_block,
        "end_block": vote.end_block,
        "vote_metainfo": vote.vote_metainfo
    }


def vote_init(vote: Vote, inputs: list, change_address: str) -> bytes:
    '''initialize vote transaction, must be signed by the deck_issuer privkey'''

    network_params = query(vote.deck.network)
    deck_vote_tag_address = deck_vote_tag(vote.deck)

    tx_fee = network_params.min_tx_fee  # settle for min tx fee for now

    for utxo in inputs['utxos']:
        utxo['txid'] = unhexlify(utxo['txid'])
        utxo['scriptSig'] = unhexlify(utxo['scriptSig'])

    outputs = [
        {"redeem": 0.01, "outputScript": transactions.monosig_script(deck_vote_tag_address)},
        {"redeem": 0, "outputScript": transactions.op_return_script(vote.to_protobuf)},
        {"redeem": float(inputs['total']) - float(tx_fee) - float(0.01),
         "outputScript": transactions.monosig_script(change_address)
         }]

    return transactions.make_raw_transaction(vote.deck.network, inputs['utxos'], outputs)


def find_vote_inits(provider, deck):
    '''find vote_inits on this deck'''

    vote_ints = provider.listtransactions(deck_vote_tag(deck))

    for txid in vote_ints:
        try:
            raw_vote = provider.getrawtransaction(txid)
            vote = parse_vote_info(read_tx_opreturn(raw_vote))
            vote["vote_id"] = txid
            vote["sender"] = find_tx_sender(provider, raw_vote)
            vote["deck"] = deck
            yield Vote(**vote)
        except AssertionError:
            pass


def vote_cast(vote: Vote, choice_index: int, inputs: list,
              change_address: str) -> bytes:
    '''vote cast transaction'''

    network_params = query(vote.deck.network)
    vote_cast_addr = vote.vote_choice_address[choice_index]

    tx_fee = network_params.min_tx_fee  # settle for min tx fee for now

    for utxo in inputs['utxos']:
        utxo['txid'] = unhexlify(utxo['txid'])
        utxo['scriptSig'] = unhexlify(utxo['scriptSig'])

    outputs = [
        {"redeem": 0.01, "outputScript": transactions.monosig_script(vote_cast_addr)},
        {"redeem": float(inputs['total']) - float(tx_fee) - float(0.01),
         "outputScript": transactions.monosig_script(change_address)
         }]

    return transactions.make_raw_transaction(vote.deck.network, inputs['utxos'], outputs)


class VoteCast:
    '''vote cast object, internal represtentation of the vote_cast transaction'''

    def __init__(self, vote: Vote, sender: str, blocknum: int,
                 confirmations: int, timestamp: int):
        self.vote = vote
        self.sender = sender
        self.blocknum = blocknum
        self.confirmations = confirmations
        self.timestamp = timestamp

    @property
    def is_valid(self):
        '''check if VoteCast is valid'''

        if not (self.blocknum >= self.vote.start_block and
                self.blocknum <= self.vote.end_block):
            return False

        if not self.confirmations >= 6:
            return False

        return True


<<<<<<< HEAD
def find_vote_cast(provider, deck, vote):

    raw_tx = provider.getrawtransaction(provider, tx)
    sender = pa.find_tx_sender(provider, rawtx)
    confirmations = raw_tx["confirmations"]
    blocknum = pa.get_block_info(provider, raw_tx["blockhash"])["height"]
    vote_cast = VoteCast(vote, sender, blocknum, confirmations, timestamp)
=======
def find_vote_casts(provider, vote: Vote, choice_index: int):
    '''find and verify vote_casts on this vote_choice_address'''

    vote_casts = provider.listtransactions(vote.vote_choice_address[choice_index])
    for tx in vote_casts:
        raw_tx = provider.getrawtransaction(tx, 1)

        sender = find_tx_sender(provider, raw_tx)
        confirmations = raw_tx["confirmations"]
        blocknum = get_block_info(provider, raw_tx["blockhash"])["height"]
        yield VoteCast(vote, sender, blocknum, confirmations, raw_tx["blocktime"])
>>>>>>> 9cea911a
<|MERGE_RESOLUTION|>--- conflicted
+++ resolved
@@ -20,13 +20,8 @@
 class Vote:
 
     def __init__(self, version: int, description: str, count_mode: str,
-<<<<<<< HEAD
-                 start_block: int, end_block: int, sender: str,
-                 choices=[], vote_metainfo="", vote_id=None):
-=======
                  start_block: int, end_block: int, deck: Deck,
                  choices=[], vote_metainfo="", vote_id=None, sender=None):
->>>>>>> 9cea911a
         '''initialize vote object'''
 
         self.version = version
@@ -201,15 +196,6 @@
         return True
 
 
-<<<<<<< HEAD
-def find_vote_cast(provider, deck, vote):
-
-    raw_tx = provider.getrawtransaction(provider, tx)
-    sender = pa.find_tx_sender(provider, rawtx)
-    confirmations = raw_tx["confirmations"]
-    blocknum = pa.get_block_info(provider, raw_tx["blockhash"])["height"]
-    vote_cast = VoteCast(vote, sender, blocknum, confirmations, timestamp)
-=======
 def find_vote_casts(provider, vote: Vote, choice_index: int):
     '''find and verify vote_casts on this vote_choice_address'''
 
@@ -220,5 +206,4 @@
         sender = find_tx_sender(provider, raw_tx)
         confirmations = raw_tx["confirmations"]
         blocknum = get_block_info(provider, raw_tx["blockhash"])["height"]
-        yield VoteCast(vote, sender, blocknum, confirmations, raw_tx["blocktime"])
->>>>>>> 9cea911a
+        yield VoteCast(vote, sender, blocknum, confirmations, raw_tx["blocktime"])